--- conflicted
+++ resolved
@@ -30,10 +30,7 @@
     "image": "<image>",
     "video": "<vila/video>",
 }
-<<<<<<< HEAD
-=======
 
 
 # <image> <vila/video> <vila/sentinel>
-NUM_EXTRA_TOKENS = 3
->>>>>>> 2b43308f
+NUM_EXTRA_TOKENS = 3